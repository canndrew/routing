// Copyright 2016 MaidSafe.net limited.
//
// This SAFE Network Software is licensed to you under (1) the MaidSafe.net Commercial License,
// version 1.0 or later, or (2) The General Public License (GPL), version 3, depending on which
// licence you accepted on initial access to the Software (the "Licences").
//
// By contributing code to the SAFE Network Software, or to this project generally, you agree to be
// bound by the terms of the MaidSafe Contributor Agreement, version 1.0.  This, along with the
// Licenses can be found in the root directory of this project at LICENSE, COPYING and CONTRIBUTOR.
//
// Unless required by applicable law or agreed to in writing, the SAFE Network Software distributed
// under the GPL Licence is distributed on an "AS IS" BASIS, WITHOUT WARRANTIES OR CONDITIONS OF ANY
// KIND, either express or implied.
//
// Please review the Licences for the specific language governing permissions and limitations
// relating to use of the SAFE Network Software.

// It seems that code used only in tests is considered unused by rust.
// TODO: Remove `unsafe_code` here again, once these changes are in stable:
//       https://github.com/rust-lang/rust/issues/30756
#![allow(unused, unsafe_code)]

use rand;
use std::cell::RefCell;
use std::cmp;
use std::collections::{HashMap, HashSet, VecDeque};
use std::io;
use std::rc::{Rc, Weak};

use super::crust::{ConnectionInfoResult, CrustEventSender, Event, OurConnectionInfo, PeerId,
                   TheirConnectionInfo};

/// Mock network. Create one before testing with mocks. Use it to create `ServiceHandle`s.
#[derive(Clone)]
pub struct Network(Rc<RefCell<NetworkImpl>>);

pub struct NetworkImpl {
    services: HashMap<Endpoint, Weak<RefCell<ServiceImpl>>>,
    next_endpoint: usize,
    queue: VecDeque<(Endpoint, Endpoint, Packet)>,
    blocked_connections: HashSet<(Endpoint, Endpoint)>,
}

impl Network {
    /// Create new mock Network.
    pub fn new() -> Self {
        Network(Rc::new(RefCell::new(NetworkImpl {
            services: HashMap::new(),
            next_endpoint: 0,
            queue: VecDeque::new(),
            blocked_connections: HashSet::new(),
        })))
    }

    /// Create new ServiceHandle.
    pub fn new_service_handle(&self,
                              opt_config: Option<Config>,
                              opt_endpoint: Option<Endpoint>)
                              -> ServiceHandle {
        let config = opt_config.unwrap_or_else(Config::new);
        let endpoint = self.gen_endpoint(opt_endpoint);

        let handle = ServiceHandle::new(self.clone(), config, endpoint);
        let _ = self.0
                    .borrow_mut()
                    .services
                    .insert(endpoint, Rc::downgrade(&handle.0));

        handle
    }

<<<<<<< HEAD
    pub fn gen_endpoint(&self, opt_endpoint: Option<Endpoint>) -> Endpoint {
=======
    /// Generate unique Endpoint
    pub fn gen_endpoint(&self) -> Endpoint {
>>>>>>> 0ce53590
        let mut imp = self.0.borrow_mut();
        let endpoint = if let Some(endpoint) = opt_endpoint {
            endpoint
        } else {
            Endpoint(imp.next_endpoint)
        };
        imp.next_endpoint = cmp::max(imp.next_endpoint, endpoint.0 + 1);
        endpoint
    }

    /// Poll and process all queued Packets.
    pub fn poll(&self) {
        while let Some((sender, receiver, packet)) = self.pop_packet() {
            self.process_packet(sender, receiver, packet);
        }
    }

    /// Causes all packets from `sender` to `receiver` to fail.
    pub fn block_connection(&self, sender: Endpoint, receiver: Endpoint) {
        let mut imp = self.0.borrow_mut();
        imp.blocked_connections.insert((sender, receiver));
        imp.blocked_connections.insert((receiver, sender));
    }

    fn connection_blocked(&self, sender: Endpoint, receiver: Endpoint) -> bool {
        self.0.borrow_mut().blocked_connections.contains(&(sender, receiver))
    }

    fn send(&self, sender: Endpoint, receiver: Endpoint, packet: Packet) {
        self.0.borrow_mut().queue.push_back((sender, receiver, packet));
    }

    fn pop_packet(&self) -> Option<(Endpoint, Endpoint, Packet)> {
        self.0.borrow_mut().queue.pop_front()
    }

    fn process_packet(&self, sender: Endpoint, receiver: Endpoint, packet: Packet) {
        if self.connection_blocked(sender, receiver) {
            if let Some(failure) = packet.to_failure() {
                self.send(receiver, sender, failure);
                return;
            }
        }
        if let Some(service) = self.find_service(receiver) {
            service.borrow_mut().receive_packet(sender, packet);
        } else {
            // Packet was sent to a non-existing receiver.
            if let Some(failure) = packet.to_failure() {
                self.send(receiver, sender, failure);
            }
        }
    }

    fn find_service(&self, endpoint: Endpoint) -> Option<Rc<RefCell<ServiceImpl>>> {
        self.0.borrow().services.get(&endpoint).and_then(|s| s.upgrade())
    }
}

/// ServiceHandle is associated with the mock Service and allows to configrue
/// and instrument it.
#[derive(Clone)]
pub struct ServiceHandle(pub Rc<RefCell<ServiceImpl>>);

impl ServiceHandle {
    fn new(network: Network, config: Config, endpoint: Endpoint) -> Self {
        ServiceHandle(Rc::new(RefCell::new(ServiceImpl::new(network, config, endpoint))))
    }

    /// Endpoint of the Service bound to this handle.
    pub fn endpoint(&self) -> Endpoint {
        self.0.borrow().endpoint
    }
}

pub struct ServiceImpl {
    pub network: Network,
    endpoint: Endpoint,
    pub peer_id: PeerId,
    config: Config,
    pub listening_tcp: bool,
    pub listening_udp: bool,
    event_sender: Option<CrustEventSender>,
    pending_bootstraps: u64,
    pending_connects: HashSet<PeerId>,
    connections: Vec<(PeerId, Endpoint)>,
}

impl ServiceImpl {
    fn new(network: Network, config: Config, endpoint: Endpoint) -> Self {
        ServiceImpl {
            network: network,
            endpoint: endpoint,
            peer_id: gen_peer_id(endpoint),
            config: config,
            listening_tcp: false,
            listening_udp: false,
            event_sender: None,
            pending_bootstraps: 0,
            pending_connects: HashSet::new(),
            connections: Vec::new(),
        }
    }

    pub fn start(&mut self, event_sender: CrustEventSender, _beacon_port: u16) {
        let mut pending_bootstraps = 0;

        for endpoint in &self.config.hard_coded_contacts {
            if *endpoint == self.endpoint {
                continue;
            }

            self.send_packet(*endpoint, Packet::BootstrapRequest(self.peer_id));
            pending_bootstraps += 1;
        }

        // If we have no contacts in the config, we can fire BootstrapFinished
        // immediately.
        if pending_bootstraps == 0 {
            unwrap_result!(event_sender.send(Event::BootstrapFinished));
        }

        self.pending_bootstraps = pending_bootstraps;
        self.event_sender = Some(event_sender);
    }

    pub fn restart(&mut self, event_sender: CrustEventSender, beacon_port: u16) {
        trace!("{:?} restart", self.endpoint);

        self.disconnect_all();

        self.peer_id = gen_peer_id(self.endpoint);
        self.listening_tcp = false;
        self.listening_udp = false;

        self.start(event_sender, beacon_port)
    }

    pub fn send_message(&self, peer_id: &PeerId, data: Vec<u8>) -> bool {
        if let Some(endpoint) = self.find_endpoint_by_peer_id(peer_id) {
            self.send_packet(endpoint, Packet::Message(data));
            true
        } else {
            false
        }
    }

    pub fn prepare_connection_info(&self, result_token: u32) {
        // TODO: should we also simulate failure here?
        // TODO: should we simulate asynchrony here?

        let result = ConnectionInfoResult {
            result_token: result_token,
            result: Ok(OurConnectionInfo(self.peer_id, self.endpoint)),
        };

        self.send_event(Event::ConnectionInfoPrepared(result));
    }

    pub fn connect(&self, _our_info: OurConnectionInfo, their_info: TheirConnectionInfo) {
        let TheirConnectionInfo(their_id, peer_endpoint) = their_info;
        let packet = Packet::ConnectRequest(self.peer_id, their_id);
        self.send_packet(peer_endpoint, packet);
    }

    fn send_packet(&self, receiver: Endpoint, packet: Packet) {
        self.network.send(self.endpoint, receiver, packet);
    }

    fn receive_packet(&mut self, sender: Endpoint, packet: Packet) {
        // TODO: filter packets

        match packet {
            Packet::BootstrapRequest(peer_id) => self.handle_bootstrap_request(sender, peer_id),
            Packet::BootstrapSuccess(peer_id) => self.handle_bootstrap_success(sender, peer_id),
            Packet::BootstrapFailure => self.handle_bootstrap_failure(sender),
            Packet::ConnectRequest(their_id, our_id) => {
                self.handle_connect_request(sender, their_id, our_id)
            }
            Packet::ConnectSuccess(our_id, their_id) => {
                self.handle_connect_success(sender, our_id, their_id)
            }
            Packet::ConnectFailure(our_id, their_id) => {
                self.handle_connect_failure(sender, our_id, their_id)
            }
            Packet::Message(data) => self.handle_message(sender, data),
            Packet::Disconnect => self.handle_disconnect(sender),
        }
    }

    fn handle_bootstrap_request(&mut self, peer_endpoint: Endpoint, peer_id: PeerId) {
        if self.is_listening() {
            self.handle_bootstrap_accept(peer_endpoint, peer_id);
            self.send_packet(peer_endpoint, Packet::BootstrapSuccess(self.peer_id));
        } else {
            self.send_packet(peer_endpoint, Packet::BootstrapFailure);
        }
    }

    fn handle_bootstrap_accept(&mut self, peer_endpoint: Endpoint, peer_id: PeerId) {
        self.add_connection(peer_id, peer_endpoint);
        self.send_event(Event::BootstrapAccept(peer_id));
    }

    fn handle_bootstrap_success(&mut self, peer_endpoint: Endpoint, peer_id: PeerId) {
        self.add_connection(peer_id, peer_endpoint);
        self.send_event(Event::BootstrapConnect(peer_id));
        self.decrement_pending_bootstraps();
    }

    fn handle_bootstrap_failure(&mut self, _peer_endpoint: Endpoint) {
        self.decrement_pending_bootstraps();
    }

    fn handle_connect_request(&mut self,
                              peer_endpoint: Endpoint,
                              their_id: PeerId,
                              our_id: PeerId) {
        if self.is_connected(&peer_endpoint, &their_id) &&
           !self.pending_connects.contains(&their_id) {
            warn!("Connection already exists");
        }
        if our_id != self.peer_id {
            warn!("Got connect request for {:?} as {:?}.",
                  our_id,
                  self.peer_id);
        }

        self.add_rendezvous_connection(their_id, peer_endpoint);
        self.send_packet(peer_endpoint, Packet::ConnectSuccess(their_id, our_id));
    }

    fn handle_connect_success(&mut self,
                              peer_endpoint: Endpoint,
                              our_id: PeerId,
                              their_id: PeerId) {
        if our_id != self.peer_id {
            warn!("Got connect success for {:?} as {:?}.",
                  our_id,
                  self.peer_id);
        }
        self.add_rendezvous_connection(their_id, peer_endpoint);
    }

    fn handle_connect_failure(&self, _peer_endpoint: Endpoint, our_id: PeerId, their_id: PeerId) {
        if our_id != self.peer_id {
            warn!("Got connect failure for {:?} as {:?}.",
                  our_id,
                  self.peer_id);
        }
        let err = io::Error::new(io::ErrorKind::NotFound, "Peer not found");
        self.send_event(Event::NewPeer(Err(err), their_id));
    }

    fn handle_message(&self, peer_endpoint: Endpoint, data: Vec<u8>) {
        if let Some(peer_id) = self.find_peer_id_by_endpoint(&peer_endpoint) {
            self.send_event(Event::NewMessage(peer_id, data));
        } else {
            unreachable!("Received message from non-connected {:?}", peer_endpoint);
        }
    }

    fn handle_disconnect(&mut self, peer_endpoint: Endpoint) {
        if let Some(peer_id) = self.remove_connection_by_endpoint(peer_endpoint) {
            self.send_event(Event::LostPeer(peer_id));
        }
    }

    fn send_event(&self, event: Event) {
        let sender = unwrap_option!(self.event_sender.as_ref(), "Could not get event sender.");
        unwrap_result!(sender.send(event));
    }

    fn is_listening(&self) -> bool {
        self.listening_tcp || self.listening_udp
    }

    fn decrement_pending_bootstraps(&mut self) {
        if self.pending_bootstraps == 0 {
            return;
        }

        self.pending_bootstraps -= 1;

        if self.pending_bootstraps == 0 {
            self.send_event(Event::BootstrapFinished);
        }
    }

    fn add_connection(&mut self, peer_id: PeerId, peer_endpoint: Endpoint) -> bool {
        if self.connections.iter().any(|&(id, ep)| id == peer_id && ep == peer_endpoint) {
            // Connection already exists
            return false;
        }

        self.connections.push((peer_id, peer_endpoint));
        true
    }

    fn add_rendezvous_connection(&mut self, peer_id: PeerId, peer_endpoint: Endpoint) {
        self.add_connection(peer_id, peer_endpoint);

        if !self.pending_connects.insert(peer_id) {
            self.pending_connects.remove(&peer_id);
            self.send_event(Event::NewPeer(Ok(()), peer_id));
        }
    }

    // Remove connected peer with the given peer id and return its endpoint,
    // or None if no such peer exists.
    fn remove_connection_by_peer_id(&mut self, peer_id: &PeerId) -> Option<Endpoint> {
        if let Some(i) = self.connections
                             .iter()
                             .position(|&(id, _)| id == *peer_id) {
            Some(self.connections.swap_remove(i).1)
        } else {
            None
        }
    }

    fn remove_connection_by_endpoint(&mut self, endpoint: Endpoint) -> Option<PeerId> {
        if let Some(i) = self.connections
                             .iter()
                             .position(|&(_, ep)| ep == endpoint) {
            Some(self.connections.swap_remove(i).0)
        } else {
            None
        }
    }

    fn find_endpoint_by_peer_id(&self, peer_id: &PeerId) -> Option<Endpoint> {
        self.connections
            .iter()
            .find(|&&(id, _)| id == *peer_id)
            .map(|&(_, ep)| ep)
    }

    fn find_peer_id_by_endpoint(&self, endpoint: &Endpoint) -> Option<PeerId> {
        self.connections
            .iter()
            .find(|&&(_, ep)| ep == *endpoint)
            .map(|&(id, _)| id)
    }

    fn is_connected(&self, endpoint: &Endpoint, peer_id: &PeerId) -> bool {
        self.connections.iter().any(|&conn| conn == (*peer_id, *endpoint))
    }

    pub fn disconnect(&mut self, peer_id: &PeerId) -> bool {
        if let Some(endpoint) = self.remove_connection_by_peer_id(peer_id) {
            self.send_packet(endpoint, Packet::Disconnect);
            true
        } else {
            false
        }
    }

    pub fn disconnect_all(&mut self) {
        let endpoints = self.connections
                            .drain(..)
                            .map(|(_, ep)| ep)
                            .collect::<Vec<_>>();

        for endpoint in endpoints {
            self.send_packet(endpoint, Packet::Disconnect);
        }
    }
}

impl Drop for ServiceImpl {
    fn drop(&mut self) {
        self.disconnect_all();
    }
}

fn gen_peer_id(endpoint: Endpoint) -> PeerId {
    PeerId(endpoint.0, rand::random())
}

/// Simulated crust config file.
#[derive(Clone)]
pub struct Config {
    /// Contacts to bootstrap against.
    pub hard_coded_contacts: Vec<Endpoint>,
}

impl Config {
    /// Create default Config.
    pub fn new() -> Self {
        Self::with_contacts(&[])
    }

    /// Create Config with the given hardcoded contacts.
    pub fn with_contacts(contacts: &[Endpoint]) -> Self {
        Config { hard_coded_contacts: contacts.into_iter().cloned().collect() }
    }
}

/// Simulated network endpoint (think socket address). This is used to identify
/// and address Services in the mock network.
#[derive(Clone, Copy, Debug, Eq, Hash, PartialEq, RustcEncodable, RustcDecodable)]
pub struct Endpoint(pub usize);

#[derive(Clone, Debug)]
enum Packet {
    BootstrapRequest(PeerId),
    BootstrapSuccess(PeerId),
    BootstrapFailure,

    ConnectRequest(PeerId, PeerId),
    ConnectSuccess(PeerId, PeerId),
    ConnectFailure(PeerId, PeerId),

    Message(Vec<u8>),
    Disconnect,
}

impl Packet {
    // Given a request packet, returns the corresponding failure packet.
    fn to_failure(&self) -> Option<Packet> {
        match *self {
            Packet::BootstrapRequest(..) => Some(Packet::BootstrapFailure),
            Packet::ConnectRequest(peer_id, their_id) => {
                Some(Packet::ConnectFailure(peer_id, their_id))
            }
            _ => None,
        }
    }
}

// The following code facilitates passing ServiceHandles to mock Services, so we
// don't need separate test and non-test version of `routing::Core::new`.
thread_local! {
    static CURRENT: RefCell<Option<ServiceHandle>> = RefCell::new(None)
}

/// Make the ServiceHandle current so it can be picked up by mock Services created
/// inside the passed-in lambda.
pub fn make_current<F, R>(handle: &ServiceHandle, f: F) -> R
    where F: FnOnce() -> R
{
    CURRENT.with(|current| {
        *current.borrow_mut() = Some(handle.clone());
        let result = f();
        *current.borrow_mut() = None;
        result
    })
}

pub fn get_current() -> ServiceHandle {
    CURRENT.with(|current| unwrap_option!(current.borrow_mut().take(), "Couldn't borrow service."))
}<|MERGE_RESOLUTION|>--- conflicted
+++ resolved
@@ -69,12 +69,8 @@
         handle
     }
 
-<<<<<<< HEAD
+    /// Generate unique Endpoint
     pub fn gen_endpoint(&self, opt_endpoint: Option<Endpoint>) -> Endpoint {
-=======
-    /// Generate unique Endpoint
-    pub fn gen_endpoint(&self) -> Endpoint {
->>>>>>> 0ce53590
         let mut imp = self.0.borrow_mut();
         let endpoint = if let Some(endpoint) = opt_endpoint {
             endpoint
