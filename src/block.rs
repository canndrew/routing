--- conflicted
+++ resolved
@@ -73,15 +73,9 @@
 }
 
 impl<T: Serialize + Clone> Block<T> {
-<<<<<<< HEAD
-    /// A new `Block` requires a valid vote and the `PublicInfo` of the peer who sent us this. For
-    /// this reason the `Vote` will require a `DirectMessage` from a peer to us.
+    /// A new `Block` requires a valid vote and the `PublicInfo` of the node who sent us this. For
+    /// this reason the `Vote` will require a `DirectMessage` from a node to us.
     pub fn new(vote: &Vote<T>, peer_info: &PublicInfo) -> Result<Block<T>, RoutingError> {
-=======
-    /// A new `Block` requires a valid vote and the `PeerId` of the node who sent us this. For
-    /// this reason the `Vote` will require a `DirectMessage` from a node to us.
-    pub fn new(vote: &Vote<T>, peer_id: &PeerId) -> Result<Block<T>, RoutingError> {
->>>>>>> 22803834
         Ok(Block {
             payload: vote.payload().clone(),
             proofs: iter::once(vote.proof(peer_info)?).collect(),
@@ -112,19 +106,12 @@
         }
     }
 
-<<<<<<< HEAD
     pub fn get_peer_infos(&self) -> BTreeSet<PublicInfo> {
-        let mut peers = BTreeSet::new();
+        let mut peer_infos = BTreeSet::new();
         for proof in &self.proofs {
-            let _ = peers.insert(proof.peer_info().clone());
-=======
-    pub fn get_peer_ids(&self) -> BTreeSet<PeerId> {
-        let mut peer_ids = BTreeSet::new();
-        for proof in &self.proofs {
-            let _ = peer_ids.insert(proof.peer_id().clone());
->>>>>>> 22803834
-        }
-        peer_ids
+            let _ = peer_infos.insert(proof.peer_info().clone());
+        }
+        peer_infos
     }
 
     /// Return number of `Proof`s.
