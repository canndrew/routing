--- conflicted
+++ resolved
@@ -15,21 +15,17 @@
 // Please review the Licences for the specific language governing permissions and limitations
 // relating to use of the SAFE Network Software.
 
+#[cfg(not(feature = "use-mock-crust"))]
 use BootstrapConfig;
-use MIN_SECTION_SIZE;
 use action::Action;
 use cache::NullCache;
 use crust::Config;
 use data::{EntryAction, ImmutableData, MutableData, PermissionSet, User};
 use error::{InterfaceError, RoutingError};
 use event::Event;
-<<<<<<< HEAD
 #[cfg(feature = "use-mock-crust")]
 use event_stream::{EventStepper, EventStream};
-use id::FullId;
-=======
 use id::{FullId, PublicId};
->>>>>>> c970fc10
 #[cfg(not(feature = "use-mock-crust"))]
 use maidsafe_utilities::thread::{self, Joiner};
 use messages::{CLIENT_GET_PRIORITY, DEFAULT_PRIORITY, Request};
@@ -39,14 +35,8 @@
 use rust_sodium;
 use rust_sodium::crypto::sign;
 use state_machine::{State, StateMachine};
-<<<<<<< HEAD
-use states;
+use states::{Bootstrapping, BootstrappingTargetState};
 use std::collections::{BTreeMap, BTreeSet};
-=======
-use states::{Bootstrapping, BootstrappingTargetState};
-#[cfg(feature = "use-mock-crust")]
-use std::cell::RefCell;
->>>>>>> c970fc10
 use std::sync::mpsc::{Receiver, Sender, channel};
 #[cfg(feature = "use-mock-crust")]
 use std::sync::mpsc::{RecvError, TryRecvError};
@@ -75,18 +65,26 @@
 
 impl Client {
     fn make_state_machine(keys: Option<FullId>,
-                          outbox: &mut EventBox,
-                          config: Option<Config>)
+                          min_section_size: usize,
+                          config: Option<Config>,
+                          outbox: &mut EventBox)
                           -> (RoutingActionSender, StateMachine) {
-        let cache = Box::new(NullCache);
         let full_id = keys.unwrap_or_else(FullId::new);
-
-        StateMachine::new(move |crust_service, timer, _outbox2| {
-            states::Bootstrapping::new(cache, true, crust_service, full_id, MIN_SECTION_SIZE, timer)
-                .map_or(State::Terminated, State::Bootstrapping)
+        let pub_id = *full_id.public_id();
+
+        StateMachine::new(move |action_sender, crust_service, timer, _outbox2| {
+            Bootstrapping::new(action_sender,
+                               Box::new(NullCache),
+                               BootstrappingTargetState::Client,
+                               crust_service,
+                               full_id,
+                               min_section_size,
+                               timer)
+                    .map_or(State::Terminated, State::Bootstrapping)
         },
-                          outbox,
-                          config)
+                          pub_id,
+                          config,
+                          outbox)
     }
 
     /// Gets MAID account information.
@@ -422,6 +420,9 @@
                -> Result<Client, RoutingError> {
         rust_sodium::init(); // enable shared global (i.e. safe to multithread now)
 
+        // TODO - replace this hard-coded value
+        let min_section_size = 8;
+
         let (tx, rx) = channel();
         let (get_action_sender_tx, get_action_sender_rx) = channel();
 
@@ -429,7 +430,7 @@
             // start the handler for routing with a restriction to become a full node
             let mut event_buffer = EventBuf::new();
             let (action_sender, mut machine) =
-                Self::make_state_machine(keys, &mut event_buffer, config);
+                Self::make_state_machine(keys, min_section_size, config, &mut event_buffer);
 
             for ev in event_buffer.take_all() {
                 unwrap!(event_sender.send(ev));
@@ -460,98 +461,13 @@
            })
     }
 
-<<<<<<< HEAD
-    /// Returns the name of this node.
-    pub fn name(&self) -> Result<XorName, InterfaceError> {
-        let (result_tx, result_rx) = channel();
-        self.action_sender
-            .send(Action::Name { result_tx: result_tx })?;
-        Ok(result_rx.recv()?)
-    }
-=======
-    fn make_state_machine(keys: Option<FullId>,
-                          min_section_size: usize,
-                          outbox: &mut EventBox)
-                          -> (RoutingActionSender, StateMachine) {
-        let full_id = keys.unwrap_or_else(FullId::new);
-        let pub_id = *full_id.public_id();
-
-        StateMachine::new(move |action_sender, crust_service, timer, _outbox2| {
-            Bootstrapping::new(action_sender,
-                               Box::new(NullCache),
-                               BootstrappingTargetState::Client,
-                               crust_service,
-                               full_id,
-                               min_section_size,
-                               timer)
-                    .map_or(State::Terminated, State::Bootstrapping)
-        },
-                          pub_id,
-                          outbox)
-    }
-
-    /// Send a Get message with a `DataIdentifier` to an `Authority`, signed with given keys.
-    pub fn send_get_request(&self,
-                            dst: Authority<XorName>,
-                            data_id: DataIdentifier,
-                            message_id: MessageId)
-                            -> Result<(), InterfaceError> {
-        self.send_action(Request::Get(data_id, message_id), dst, CLIENT_GET_PRIORITY)
-    }
-
-    /// Add something to the network
-    pub fn send_put_request(&self,
-                            dst: Authority<XorName>,
-                            data: Data,
-                            message_id: MessageId)
-                            -> Result<(), InterfaceError> {
-        self.send_action(Request::Put(data, message_id), dst, DEFAULT_PRIORITY)
-    }
-
-    /// Change something already on the network
-    pub fn send_post_request(&self,
-                             dst: Authority<XorName>,
-                             data: Data,
-                             message_id: MessageId)
-                             -> Result<(), InterfaceError> {
-        self.send_action(Request::Post(data, message_id), dst, DEFAULT_PRIORITY)
-    }
-
-    /// Remove something from the network
-    pub fn send_delete_request(&self,
-                               dst: Authority<XorName>,
-                               data: Data,
-                               message_id: MessageId)
-                               -> Result<(), InterfaceError> {
-        self.send_action(Request::Delete(data, message_id), dst, DEFAULT_PRIORITY)
-    }
-
-    /// Append an item to appendable data.
-    pub fn send_append_request(&self,
-                               dst: Authority<XorName>,
-                               wrapper: AppendWrapper,
-                               message_id: MessageId)
-                               -> Result<(), InterfaceError> {
-        self.send_action(Request::Append(wrapper, message_id), dst, DEFAULT_PRIORITY)
-    }
-
-
-    /// Request account information for the Client calling this function
-    pub fn send_get_account_info_request(&self,
-                                         dst: Authority<XorName>,
-                                         message_id: MessageId)
-                                         -> Result<(), InterfaceError> {
-        self.send_action(Request::GetAccountInfo(message_id),
-                         dst,
-                         CLIENT_GET_PRIORITY)
-    }
-
     /// Returns the `PublicId` of this client.
     pub fn id(&self) -> Result<PublicId, InterfaceError> {
         let (result_tx, result_rx) = channel();
         self.action_sender
             .send(Action::Id { result_tx: result_tx })?;
->>>>>>> c970fc10
+        Ok(result_rx.recv()?)
+    }
 
     /// Returns the bootstrap config that this client was created with.
     pub fn bootstrap_config(&self) -> Result<BootstrapConfig, InterfaceError> {
@@ -581,9 +497,13 @@
 #[cfg(feature = "use-mock-crust")]
 impl Client {
     /// Create a new `Client` for testing with mock crust.
-    pub fn new(keys: Option<FullId>, config: Option<Config>) -> Result<Client, RoutingError> {
+    pub fn new(keys: Option<FullId>,
+               min_section_size: usize,
+               config: Option<Config>)
+               -> Result<Client, RoutingError> {
         let mut event_buffer = EventBuf::new();
-        let (_, machine) = Self::make_state_machine(keys, &mut event_buffer, config);
+        let (_, machine) =
+            Self::make_state_machine(keys, min_section_size, config, &mut event_buffer);
 
         let (tx, rx) = channel();
 
@@ -595,29 +515,12 @@
            })
     }
 
-    /// Returns the name of this node.
-    pub fn name(&self) -> Result<XorName, RoutingError> {
-        self.machine.name().ok_or(RoutingError::Terminated)
-    }
-
-    /// Resend all unacknowledged messages.
-    pub fn resend_unacknowledged(&mut self) -> bool {
-        self.machine.current_mut().resend_unacknowledged()
-    }
-<<<<<<< HEAD
-
-    /// Are there any unacknowledged messages?
-    pub fn has_unacknowledged(&self) -> bool {
-        self.machine.current().has_unacknowledged()
-    }
-
-    /// Returns the `crust::Config` associated with the `crust::Service` (if any).
-    pub fn bootstrap_config(&self) -> BootstrapConfig {
-        self.machine
-            .bootstrap_config()
-            .unwrap_or_else(BootstrapConfig::default)
-    }
-
+    /// Returns the name of this client.
+    pub fn id(&self) -> Result<PublicId, RoutingError> {
+        self.machine.id().ok_or(RoutingError::Terminated)
+    }
+
+    // FIXME: Review the usage poll here
     fn send_request(&mut self,
                     dst: Authority<XorName>,
                     request: Request,
@@ -657,8 +560,6 @@
     fn pop_item(&mut self) -> Option<Event> {
         self.event_buffer.take_first()
     }
-=======
->>>>>>> c970fc10
 }
 
 #[cfg(not(feature = "use-mock-crust"))]
