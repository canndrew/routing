# Routing - Change Log

## [0.12.0]
<<<<<<< HEAD
- Implementation of RFC-0023 for ImmutableData type naming.
=======
- Make the mock_crust module public
>>>>>>> 0ce53590

## [0.11.1]
- Send a Disconnected event if client fails to bootstrap.

## [0.11.0]
- Replace CBOR usage with maidsafe_utilites::serialisation.
- Updated dependencies.

## [0.10.0]
- Take `MessageId`s as an argument in the Client methods.

## [0.9.0]
- Add mock Crust and network-less tests for `Core`.
- Return `MessageId`s from Client methods.
- Allow a user to connect to the same proxy node with several clients.

## [0.8.0]
- Send a Disconnected event if the network connection is lost.
- Log disconnecting clients.

## [0.7.1]
- Several bug fixes.

## [0.7.0]
- Migrate to the new Crust API.
- Add some timeouts to check for stale connections.
- Limit proxy connections to one.
- Make node discovery more efficient.
- Shorten log messages and debug formats to make the logs clearer.
- Some updates to churn handling in the example.
- Fix lots of Clippy warnings.
- Fix lots of bugs.

## [0.6.3]
- Added several tests
- Further documentation improvements
- Improved debug output of several types

## [0.6.2]
- Reject clients if the routing table is too small
- Fix computation of remaining required signatures for StructuredData
- Limit the number of concurrently joining nodes
- Remove unneeded files
- Expand documentation
- Distinct message IDs for added and lost nodes
- Ignore double puts in the example

## [0.6.1]
- Update core to send on only first connection

## [0.6.0]
- Further updates to examples
- Moved CI scripts to use Stable Rust

## [0.5.3]
- Getting examples updated
- Updating the API to expose the routing node name and close group

## [0.5.2]
- Bug fix - Blocking InterfaceError not returning
- Changing mutable to immutable for stop() function in routing.rs

## [0.5.1]
- Expose ImmutableDataType

## [0.5.0]
- Cleanup of routing API
- Exposing of success and failure event for GET, PUT, POST and DELETE
- Separating XorName and Routing Table into their own crates

## [0.4.2]
- Remove wildcard dependencies

## [0.4.1] Updated to CRUST 0.4

## [0.4.0] Updated to CRUST 0.3
- [#711](https://github.com/maidsafe/routing/pull/711) remove unneeded state on ::connect
- [MAID-1366](https://maidsafe.atlassian.net/browse/MAID-1366) update routing to crust 0.3 API
- [#369](https://github.com/maidsafe/routing/pull/369) enforce LINT checks

## [0.3.12]
- [MAID-1360](https://maidsafe.atlassian.net/browse/MAID-1360) unit tests for RoutingCore
- [MAID-1357](https://maidsafe.atlassian.net/browse/MAID-1357) unit tests for message and refresh accumulator
- [MAID-1359](https://maidsafe.atlassian.net/browse/MAID-1359) unit tests for Relay
- [MAID-1362](https://maidsafe.atlassian.net/browse/MAID-1362) more unit tests for StructuredData, Types and Utils
- [MAID-1350](https://maidsafe.atlassian.net/browse/MAID-1350) introduce simple measuring tools for establishing the threshold for the accumulators
- [MAID-1348](https://maidsafe.atlassian.net/browse/MAID-1348) ChurnNode for integration tests

## [0.3.11]
- [#699](https://github.com/maidsafe/routing/pull/699) implement debug for StructuredData
- [#696](https://github.com/maidsafe/routing/pull/696) expose NAME_TYPE_LEN and random traits
- [#695](https://github.com/maidsafe/routing/pull/695) correct style error in error.rs
- [#692](https://github.com/maidsafe/routing/pull/692) add cause and event::DoRefresh for improvements to churn
- [#691](https://github.com/maidsafe/routing/pull/691) update QA libsodium documentation
- [#690](https://github.com/maidsafe/routing/pull/690) correct failing test
- [MAID-1361](https://maidsafe.atlassian.net/browse/MAID-1361) unit tests for id, public_id, error, data, direct_messages
- [MAID-1356](https://maidsafe.atlassian.net/browse/MAID-1356) unit test filter.rs
- [MAID-1358](https://maidsafe.atlassian.net/browse/MAID-1358) unit test signed_message

## [0.3.10]
- [#685](https://github.com/maidsafe/routing/pull/685) use latest accumulator

## [0.3.9]
- [MAID-1349](https://maidsafe.atlassian.net/browse/MAID-1349) refresh_request to use authority
- [MAID-1363](https://maidsafe.atlassian.net/browse/MAID-1363) remove wake_up.rs
- [MAID-1344](https://maidsafe.atlassian.net/browse/MAID-1344) ::error::ResponseError::LowBalance
- [MAID-1364](https://maidsafe.atlassian.net/browse/MAID-1364) clean out types.rs
- [#663](https://github.com/maidsafe/routing/issues/663) only churn on QUORUM connected nodes
- [#662](https://github.com/maidsafe/routing/issues/662) enable dynamic caching
- [#670](https://github.com/maidsafe/routing/issues/670) update Travis with ElfUtils
- [#669](https://github.com/maidsafe/routing/issues/669) update Travis with install_libsodium.sh

## [0.3.8]
- [#664](https://github.com/maidsafe/routing/pull/664) update to match Crust's api change

## [0.3.7] Unique signed messages
- [#660](https://github.com/maidsafe/routing/pull/660) Unique SignedMessage with random bits and routing event loop

## [0.3.6]
-  Fixed [#560](https://github.com/maidsafe/routing/issues/560) Removed unstable features.
-  Updated "hello" messages
-  Updated cache-handling in line with current Routing requirements
-  Further work on churn handling

## [0.3.5] improvements to ResponseError and testing

- [#647](https://github.com/maidsafe/routing/pull/647) CI disallow failures on windows x86 (32bit) architecture
- [#646](https://github.com/maidsafe/routing/pull/646) correct ResponseError::HadToClearSacrificial to return NameType and u32 size
- [#645](https://github.com/maidsafe/routing/pull/645) key_value_store to test < Client | ClientManager > < ClientManager | NaeManager > behaviour

## [0.3.4] Improvements to filter and accumulator behavior

- [#642](https://github.com/maidsafe/routing/pull/642) improve filter to block resolved messages
- [#640](https://github.com/maidsafe/routing/pull/640) Enable duplicate get requests

## [0.3.3] Events and refresh

- [#638](https://github.com/maidsafe/routing/pull/638) debug formatting for Data
- [#637](https://github.com/maidsafe/routing/pull/637) our authority API update
- [#626](https://github.com/maidsafe/routing/pull/626) refresh messages
- [#636](https://github.com/maidsafe/routing/pull/636) rustfmt formatting
- [#634](https://github.com/maidsafe/routing/pull/634) rename fob to public_id in routing table
- [#628](https://github.com/maidsafe/routing/pull/628) initial handlers for cache
- [#624](https://github.com/maidsafe/routing/pull/624) remove peers from example CLI, small improvements
- [#620](https://github.com/maidsafe/routing/pull/620) event bootstrapped, connected, disconnected
- [#623](https://github.com/maidsafe/routing/pull/623) maximum allowed size for structured data

## [0.3.2] Final public API for version 0.3

- internal bug fixes
- partial restoration of unit tests
- fine-tuning public API in correspondence with user projects

## [0.3.1] Implementing internal functionality

- [#582](https://github.com/maidsafe/routing/pull/582) implement routing public api channel to routing_node
- [#580](https://github.com/maidsafe/routing/pull/580) review message_received in routing_node
- [#579](https://github.com/maidsafe/routing/pull/579) simplify example to a pure DHT (no client_managers)
- [#578](https://github.com/maidsafe/routing/pull/578) implement connect request and connect response
- [#577](https://github.com/maidsafe/routing/pull/577) implement sending events to user
- [#576](https://github.com/maidsafe/routing/pull/576) implement accumulator as stand-in for sentinel
- [#575](https://github.com/maidsafe/routing/pull/575) temporarily remove sentinel dependency
- [#574](https://github.com/maidsafe/routing/pull/574) fix sodiumoxide problems with Travis CI
- [#573](https://github.com/maidsafe/routing/pull/573) use signature as filter type, deprecating message id
- [#572](https://github.com/maidsafe/routing/pull/572) implement request network name
- [#571](https://github.com/maidsafe/routing/pull/571) refactor example to new api
- [#567](https://github.com/maidsafe/routing/pull/567) implement generic send for signed message
- [#566](https://github.com/maidsafe/routing/pull/566) implement bootstrap connections in core
- [#565](https://github.com/maidsafe/routing/pull/565) implement target nodes in core
- [#564](https://github.com/maidsafe/routing/pull/564) pruning and clean up

## [0.3.0] Unified Data and refactor for channel interface
- [MAID-1158](https://maidsafe.atlassian.net/browse/MAID-1158) Unified Data
    - [MAID-1159](https://maidsafe.atlassian.net/browse/MAID-1159) Implement PlainData
    - [MAID-1160](https://maidsafe.atlassian.net/browse/MAID-1160) Implement ImmutableData
    - [MAID-1163](https://maidsafe.atlassian.net/browse/MAID-1163) Implement StructuredData
    - [MAID-1165](https://maidsafe.atlassian.net/browse/MAID-1165) StructuredData::is_valid_successor
    - [MAID-1166](https://maidsafe.atlassian.net/browse/MAID-1166) Unit Tests for PlainData and ImmutableData
    - [MAID-1167](https://maidsafe.atlassian.net/browse/MAID-1167) Unit Tests for StructuredData
    - [MAID-1168](https://maidsafe.atlassian.net/browse/MAID-1168) Unit Test IsValidSuccessor for StructuredData
    - [MAID-1171](https://maidsafe.atlassian.net/browse/MAID-1171) Implement UnifiedData enum
    - [MAID-1172](https://maidsafe.atlassian.net/browse/MAID-1172) Update with UnifiedData: GetData and GetDataResponse
    - [MAID-1173](https://maidsafe.atlassian.net/browse/MAID-1173) Update with UnifiedData: PutData and PutDataResponse
    - [MAID-1175](https://maidsafe.atlassian.net/browse/MAID-1175) Update with UnifiedData: RoutingMembrane RoutingClient Put and Get
    - [MAID-1176](https://maidsafe.atlassian.net/browse/MAID-1176) Update with UnifiedData: Interfaces and churn
- [MAID-1179](https://maidsafe.atlassian.net/browse/MAID-1179) Implement Post and PostResponse
- [MAID-1170](https://maidsafe.atlassian.net/browse/MAID-1170) Update RoutingClient and relay node: RoutingMessage
- [MAID-1251](https://maidsafe.atlassian.net/browse/MAID-1251) Remove option first from routing node
- [MAID-1255](https://maidsafe.atlassian.net/browse/MAID-1255) RFC 0001 - Use public key for id on all messages
    - [MAID-1256](https://maidsafe.atlassian.net/browse/MAID-1256) Remove redundant field header.source.reply_to
    - [MAID-1257](https://maidsafe.atlassian.net/browse/MAID-1257) Modify Authority enum
- [MAID-1063](https://maidsafe.atlassian.net/browse/MAID-1063) replace MessageTypeTag with full enum.

- [#557](https://github.com/maidsafe/routing/pull/557) channel architecture and simplified message

## [0.2.8] - Version updates and minor fixes

- Updated dependencies' versions
- Fixed lint warnings caused by latest Rust nightly

## [0.2.7] - Activate act on churn

- [#426](https://github.com/maidsafe/routing/pull/426) close bootstrap connection
- [#426](https://github.com/maidsafe/routing/pull/426) routing acts on churn
- [#426](https://github.com/maidsafe/routing/pull/426) group size 8; quorum 6
- [#426](https://github.com/maidsafe/routing/pull/426) improve refresh routing_table
- [#426](https://github.com/maidsafe/routing/pull/426) cache on connect_response
- [#426](https://github.com/maidsafe/routing/pull/426) reflect own group: on FindGroupResponse in our range is seen, ask for FindGroup for our name.

## [0.2.6] - Temporary patch for Vault behaviour

- [#424](https://github.com/maidsafe/routing/pull/424) Patch for Vaults handle put behaviour

## [0.2.1 - 0.2.5] - debug with upper layers

- [0.2.5] [#421](https://github.com/maidsafe/routing/pull/421) Set Authority unauthorised put to ManagedNode to accommodate Vaults for now
- [0.2.4] [#419](https://github.com/maidsafe/routing/pull/419) Correct ClientInterface::HandlePutResponse
- [0.2.3] [#416](https://github.com/maidsafe/routing/pull/416) Activate HandleChurn (but don't act on the resulting MethodCall yet)
- [0.2.2] Update sodiumoxide dependency to `*`
- [0.2.2] Update crust dependency to `*`
- [0.2.1] Update sodiumoxide dependency to `0.0.5`

## [0.1.72] - documentation

- Fix master documentation url in readme
- [#406](https://github.com/maidsafe/routing/pull/406) enable handler for unauthorised put
- [#369](https://github.com/maidsafe/routing/issues/369) clean up unneeded features

## [0.1.71] - Finish Rust-2

- [#360](https://github.com/maidsafe/routing/issues/360) Fix intermittent failure in Relay
- [#372](https://github.com/maidsafe/routing/issues/372) Introduce unit tests for Routing Membrane
- [#388](https://github.com/maidsafe/routing/issues/388) Handle PutDataResponse for routing_client
- [#395](https://github.com/maidsafe/routing/issues/395) Preserve message_id

## [0.1.70] - Activate AccountTransfer


- [#354](https://github.com/maidsafe/routing/issues/354) Fix release builds
- [MAID-1069](https://maidsafe.atlassian.net/browse/MAID-1069) OurCloseGroup Authority
- [#363](https://github.com/maidsafe/routing/issues/363) Refresh message and ad-hoc accumulator
- [#290](https://github.com/maidsafe/routing/issues/290) Remove NodeInterface::handle_get_key
- [#373](https://github.com/maidsafe/routing/issues/373) Reduce group size for QA to 23

## [0.1.64] - bug fixes

- [#330](https://github.com/maidsafe/routing/issues/330) Who-Are-You / I-Am message for identifying new connections
- [#312](https://github.com/maidsafe/routing/issues/312) Fix never-connecting client
- [#343](https://github.com/maidsafe/routing/issues/343) Filter escalating number of connect requests
- [#342](https://github.com/maidsafe/routing/issues/342) Clean up overloaded debug command line printout
- [#347](https://github.com/maidsafe/routing/issues/347) Relay GetDataResponses and cached GetDataResponses back to relayed node

## [0.1.63] - bug fixes

- [#314](https://github.com/maidsafe/routing/issues/314) simple_key_value_store input validation lacking
- [#324](https://github.com/maidsafe/routing/issues/324) simple_key_value_store peer option
- [#336](https://github.com/maidsafe/routing/issues/336) Routing `0.1.62` causes API inconsistency in usage of RoutingClient

## [0.1.62] - restructure core of routing

- [MAID-1037](https://maidsafe.atlassian.net/browse/MAID-1037) Address relocation
  - [MAID-1038](https://maidsafe.atlassian.net/browse/MAID-1038) Integrate handlers with RelayMap
  - [MAID-1039](https://maidsafe.atlassian.net/browse/MAID-1039) put_public_id handler
- [MAID-1052](https://maidsafe.atlassian.net/browse/MAID-1052) Message Handling
  - [MAID-1055](https://maidsafe.atlassian.net/browse/MAID-1055) full review of implementation of handlers
  - [MAID-1057](https://maidsafe.atlassian.net/browse/MAID-1057) make event loop in routing_node internal
- [MAID-1062](https://maidsafe.atlassian.net/browse/MAID-1062) extract all_connections into a module
- [MAID-1070](https://maidsafe.atlassian.net/browse/MAID-1070) drop_bootstrap in coordination with CRUST
- [MAID-1071](https://maidsafe.atlassian.net/browse/MAID-1071) Implement relay id exchange for client node
- [MAID-1066](https://maidsafe.atlassian.net/browse/MAID-1066) Routing Example : update to internal event loop

## [0.1.61] - Relay module, relocatable Id, update NodeInterface

- [MAID-1114](https://maidsafe.atlassian.net/browse/MAID-1114) Relay module
- [MAID-1060](https://maidsafe.atlassian.net/browse/MAID-1060) update Interface for Vaults
- [MAID-1040](https://maidsafe.atlassian.net/browse/MAID-1040) enable Id, PublicId and NodeInfo with 'relocated' name

## [0.1.60] - essential logical corrections
- [MAID-1007](https://maidsafe.atlassian.net/browse/MAID-1007) limit swarm to targeted group
 - [MAID-1105](https://maidsafe.atlassian.net/browse/MAID-1105) delay RoutingTable new ConnectRequests
 - [MAID-1106](https://maidsafe.atlassian.net/browse/MAID-1106) examine Not For Us
- [MAID-1032](https://maidsafe.atlassian.net/browse/MAID-1032)
correct name calculation of pure Id
- [MAID-1034](https://maidsafe.atlassian.net/browse/MAID-1034) ConnectResponse needs to include original signed ConnectRequest
- [MAID-1043](https://maidsafe.atlassian.net/browse/MAID-1043) remove old sentinel
- [MAID-1059](https://maidsafe.atlassian.net/browse/MAID-1059) rename types::Action -> types::MessageAction; rename RoutingNodeAction -> MethodCall

## [0.1.1]
- Remove FailedToConnect Event

## [0.1.0]

- Re-expose crust::Endpoint as routing::routing_client::Endpoint

## [0.0.9]

- Move bootstrap out of routing
- Complete Routing Node Interface to accomodate churn
- Add caching to node interface
- Handle ID Caching
- Handle Cache / Get / Check calls
- Routing message handling
- Sentinel:
  - Handover existing implementation
  - Account transfer merge
  - Group response merge
  - Signature checks
- Check Authority (Ensure use and implementation of Authority is in line with the design doc / blog.)
- Implement unauthorised_put in routing_node and routing_client (this skips Sentinel checks)
- Implement routing connections management
- Added encodable/decodable for ClientIdPacket

Version 0.1.1

## [0.0.7 - 0.0.8]

- Bootstrap handler implementation
- Bootstrap handler test
- Create sort and bucket index methods
- Implement routing table
- Test routing table
- Implement sentinel (initial)
- Finalise sentinel in line with tests
- Implement client node
- Test sentinel
- Implement routing message types (Connect FindNode)
- Test message types
- Implement Get Put Post messages
- Version 0.0.8

## [0.0.6]

- Set up facade design pattern
- Test facade pattern
- Set up accumulator
- Accumulator tests
- Message header
- Message header tests
- API version 0.0.6<|MERGE_RESOLUTION|>--- conflicted
+++ resolved
@@ -1,11 +1,7 @@
 # Routing - Change Log
 
 ## [0.12.0]
-<<<<<<< HEAD
-- Implementation of RFC-0023 for ImmutableData type naming.
-=======
 - Make the mock_crust module public
->>>>>>> 0ce53590
 
 ## [0.11.1]
 - Send a Disconnected event if client fails to bootstrap.
